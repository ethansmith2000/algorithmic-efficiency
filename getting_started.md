# Getting Started

<<<<<<< HEAD
Table of Contents:
- [Set up  and installation](#set-up-and-installation)
- [Download the data](#download-the-data)
- [Develop your submission](#develop-your-submission)
- [Run your submission](#run-your-submission)
    - [Docker](#run-your-submission-in-a-docker-container)
- [Score your submission](#score-your-submission)

## Set up and installation
To get started you will have to make a few decisions and install the repository along with its dependencies. Specifically:
1. Decide if you would like to develop your submission in either Pytorch or Jax.
2. Set up your workstation or VM. We recommend to use a setup similar to the [benchmarking hardware](https://github.com/mlcommons/algorithmic-efficiency/blob/main/RULES.md#benchmarking-hardware). 
    The specs on the benchmarking machines are:
    -  8 V100 GPUs
    - 240 GB in RAM
    - 2 TB in storage (for datasets). 
3. Install the algorithmic package and dependencies, see [Installation](./README.md#installation).
=======
## Workspace set up and installation
To get started you will have to make a few decisions and install the repository along with its dependencies. Specifically:
1. Decide if you would like to develop your submission in either Pytorch or Jax.
2. Set up your workstation or VM. We recommend to use a setup similar to the [benchmarking hardware](https://github.com/mlcommons/algorithmic-efficiency/blob/main/RULES.md#benchmarking-hardware) which consists out of 8 V100 GPUs, 240 GB in RAM and 2 TB in storage for dataset storage. For further recommendations on setting up your own Cloud VM see [here](https://github.com/mlcommons/algorithmic-efficiency/blob/main/docker/README.md#gcp-integration).
4. Clone the algorithmic-efficiency repository and make sure you have installed the dependencies. To install the dependencies we recommend either:
    1. Installing in a python virtual environment as described in the [Installation section in the README](https://github.com/mlcommons/algorithmic-efficiency/blob/main/README.md) instructions.
    2. Use a Docker container with dependencies installed. This option will guarantee that you're code is running on the same CUDA, cudnn, and python dependencies as the competition scoring environment. See the [Docker README](https://github.com/mlcommons/algorithmic-efficiency/blob/main/docker/README.md) for instructions on the Docker workflow.
>>>>>>> db37df44

## Download the data
The workloads in this benchmark use 6 different datasets across 8 workloads. You may choose to download some or all of the datasets as you are developing your submission, but your submission will be scored across all 8 workloads. For instructions on obtaining and setting up the datasets see [datasets/README](https://github.com/mlcommons/algorithmic-efficiency/blob/main/datasets/README.md#dataset-setup).


## Develop your submission
To develop a submission you will write a python module containing your optimizer algorithm. Your optimizer must implement a set of predefined API methods for the initialization and update steps.

### Set up your directory structure (Optional)
Make a submissions subdirectory to store your submission modules e.g. `algorithmic-effiency/submissions/my_submissions`.

### Coding your submission
You can find examples of sumbission modules under `algorithmic-efficiency/baselines` and `algorithmic-efficiency/reference_algorithms`. \
A submission for the external ruleset will consist of a submission module and a tuning search space definition.
1. Copy the template submission module `submissions/template/submission.py` into your submissions directory e.g. in `algorithmic-efficiency/my_submissions`.
2. Implement at least the methods in the template submission module. Feel free to use helper functions and/or modules as you see fit. Make sure you adhere to to the competition rules. Check out the guidelines for [allowed submissions](https://github.com/mlcommons/algorithmic-efficiency/blob/main/RULES.md#disallowed-submissions), [disallowed submissions](https://github.com/mlcommons/algorithmic-efficiency/blob/main/RULES.md#disallowed-submissions) and pay special attention to the [software dependencies rule](https://github.com/mlcommons/algorithmic-efficiency/blob/main/RULES.md#software-dependencies).
3. Add a tuning configuration e.g. `tuning_search_space.json` file to your submission directory. For the tuning search space you can either:
    1. Define the set of feasible points by defining a value for "feasible_points" for the hyperparameters:
    ```
    {
        "learning_rate": {
            "feasible_points": 0.999
            },
    }
    ```
    For a complete example see [tuning_search_space.json](https://github.com/mlcommons/algorithmic-efficiency/blob/main/reference_algorithms/target_setting_algorithms/imagenet_resnet/tuning_search_space.json).

    2. Define a range of values for quasirandom sampling by specifing a `min`, `max` and `scaling` 
    keys for the hyperparameter:
    ```
    {
        "weight_decay": {
            "min": 5e-3, 
            "max": 1.0, 
            "scaling": "log",
            }
    }
    ```
    For a complete example see [tuning_search_space.json](https://github.com/mlcommons/algorithmic-efficiency/blob/main/baselines/nadamw/tuning_search_space.json). 


## Run your submission
You can evaluate your submission with the `submission_runner.py` module on one workload at a time. 

### JAX submissions
To score your submission on a workload, from the algorithmic-efficency directory run: 
```bash
python3 submission_runner.py \
    --framework=jax \
    --workload=mnist \
    --experiment_dir=<path_to_experiment_dir>\
    --experiment_name=<experiment_name> \
    --submission_path=submissions/my_submissions/submission.py \
    --tuning_search_space=<path_to_tuning_search_space>
```

### PyTorch submissions
To score your submission on a workload, from the algorithmic-efficency directory run: 
```bash
python3 submission_runner.py \
    --framework=pytorch \
    --workload=<workload> \
    --experiment_dir=<path_to_experiment_dir> \
    --experiment_name=<experiment_name> \
    --submission_path=<path_to_submission_module> \
    --tuning_search_space=<path_to_tuning_search_space>
```

#### Pytorch DDP
We recommend using PyTorch's [Distributed Data Parallel (DDP)](https://pytorch.org/tutorials/intermediate/ddp_tutorial.html) 
when using multiple GPUs on a single node. You can initialize ddp with torchrun. 
For example, on single host with 8 GPUs simply replace `python3` in the above command by:
```bash
torchrun --redirects 1:0,2:0,3:0,4:0,5:0,6:0,7:0 --standalone --nnodes=1 --nproc_per_node=N_GPUS
```
So the complete command is:
```bash
torchrun --redirects 1:0,2:0,3:0,4:0,5:0,6:0,7:0 \
    --standalone \
    --nnodes=1 \
    --nproc_per_node=N_GPUS \
    submission_runner.py \
    --framework=pytorch \
    --workload=<workload> \
    --experiment_dir=<path_to_experiment_dir> \
    --experiment_name=<experiment_name> \
    --submission_path=<path_to_submission_module> \
    --tuning_search_space=<path_to_tuning_search_space>
```

## Run your submission in a Docker container
TODO(kasimbeg)
## Score your submission 
TODO(kasimbeg)
## Good Luck!

<|MERGE_RESOLUTION|>--- conflicted
+++ resolved
@@ -1,6 +1,5 @@
 # Getting Started
 
-<<<<<<< HEAD
 Table of Contents:
 - [Set up  and installation](#set-up-and-installation)
 - [Download the data](#download-the-data)
@@ -18,15 +17,6 @@
     - 240 GB in RAM
     - 2 TB in storage (for datasets). 
 3. Install the algorithmic package and dependencies, see [Installation](./README.md#installation).
-=======
-## Workspace set up and installation
-To get started you will have to make a few decisions and install the repository along with its dependencies. Specifically:
-1. Decide if you would like to develop your submission in either Pytorch or Jax.
-2. Set up your workstation or VM. We recommend to use a setup similar to the [benchmarking hardware](https://github.com/mlcommons/algorithmic-efficiency/blob/main/RULES.md#benchmarking-hardware) which consists out of 8 V100 GPUs, 240 GB in RAM and 2 TB in storage for dataset storage. For further recommendations on setting up your own Cloud VM see [here](https://github.com/mlcommons/algorithmic-efficiency/blob/main/docker/README.md#gcp-integration).
-4. Clone the algorithmic-efficiency repository and make sure you have installed the dependencies. To install the dependencies we recommend either:
-    1. Installing in a python virtual environment as described in the [Installation section in the README](https://github.com/mlcommons/algorithmic-efficiency/blob/main/README.md) instructions.
-    2. Use a Docker container with dependencies installed. This option will guarantee that you're code is running on the same CUDA, cudnn, and python dependencies as the competition scoring environment. See the [Docker README](https://github.com/mlcommons/algorithmic-efficiency/blob/main/docker/README.md) for instructions on the Docker workflow.
->>>>>>> db37df44
 
 ## Download the data
 The workloads in this benchmark use 6 different datasets across 8 workloads. You may choose to download some or all of the datasets as you are developing your submission, but your submission will be scored across all 8 workloads. For instructions on obtaining and setting up the datasets see [datasets/README](https://github.com/mlcommons/algorithmic-efficiency/blob/main/datasets/README.md#dataset-setup).
