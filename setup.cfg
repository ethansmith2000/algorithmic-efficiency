###############################################################################
#                      MLCommons Algorithmic Efficiency.                      #
###############################################################################

[metadata]
name = algorithmic_efficiency
version = attr: algorithmic_efficiency.__version__
description = MLCommons Algorithmic Efficiency
url = https://github.com/mlcommons/algorithmic-efficiency
author = MLCommons Algorithmic Efficiency
author_email = algorithms@mlcommons.org
license = Apache 2.0
long_description = file: README.md
long_description_content_type = text/markdown
keywords = algorithmic-efficiency, machine-learning, deep-learning,
  optimization, benchmarking, training-methods
platforms = any
classifiers =
  Development Status :: 3 - Alpha
  Intended Audience :: Developers
  Intended Audience :: Science/Research
  License :: OSI Approved :: Apache Software License
  Operating System :: OS Independent
  Programming Language :: Python :: 3.7
  Programming Language :: Python :: 3.8
  Programming Language :: Python :: 3.9
  Programming Language :: Python :: 3.10
  Topic :: Scientific/Engineering :: Artificial Intelligence

[options]
zip_safe = False
packages = find:
include_package_data = True
setup_requires =
  setuptools_scm
# Dependencies of the project:
install_requires =
  absl-py==1.0.0
  numpy==1.22.4
  pandas==1.4.3
  protobuf==3.20.*
  six==1.16.0
  tensorflow==2.9.0
  tensorflow_datasets==4.4.0
python_requires = >=3.7,<3.10


###############################################################################
#                           Additional Dependencies                           #
###############################################################################

[options.extras_require]
# Add extra dependencies, e.g. to run tests or for the different frameworks.
# Use as `pip install -e '.[jax_gpu]' -f https://storage.googleapis.com/jax-releases/jax_releases.html`
# or `pip install -e '.[dev]'`

# Bundled installs #

# All workloads
full =
  %(criteo1tb)s
  %(fastmri)s
  %(ogbg)s
  %(librispeech)s
  %(wmt)s

# All workloads plus development dependencies
full_dev =
  %(full)s
  %(dev)s


# Dependencies for developing the package
dev =
  isort==5.10.1
  pylint==2.14.5
  pytest==7.1.2
  yapf==0.32.0

# Workloads #
criteo1tb =
  scikit-learn==1.0.1
  clu==0.0.7  # TODO(znado): Delete.

fastmri =
  h5py==3.7.0
  scikit_image==0.19.3

ogbg =
  jraph==0.0.5.dev
  scikit-learn==1.0.1
  clu==0.0.7

librispeech =
<<<<<<< HEAD
  sentencepiece
  tensorflow-text
  optax==0.1.3
  clu==0.0.7

=======
  levenshtein==0.20.0
  librosa==0.9.2
>>>>>>> 39e1a6f9

wmt =
  sentencepiece==0.1.97
  tensorflow-text==2.9.0

# Frameworks #

# JAX Core
jax_core_deps =
  flax==0.6.0
  optax==0.1.3

# JAX CPU
jax_cpu =
  %(jax_core_deps)s
  jax==0.3.16
  jaxlib==0.3.15

# JAX GPU
jax_gpu =
  %(jax_core_deps)s
  jax[cuda]==0.3.16
  jaxlib==0.3.15+cuda11.cudnn82

# PyTorch CPU
pytorch_cpu =
  torch==1.12.0
  torchvision==0.13

# PyTorch GPU
pytorch_gpu =
  torch==1.12.0+cu113
  torchvision==0.13+cu113


###############################################################################
#                           Linting Configurations                            #
###############################################################################

# yapf configuration
[yapf]
based_on_style = yapf
each_dict_entry_on_separate_line = false
split_all_top_level_comma_separated_values = true


# isort configuration
[isort]
profile=google


# pylint configuration
[pylint.MASTER]
persistent=no  # Pickle collected data for later comparisons.
#cache-size=500  # Set the cache size for astng objects.
# Ignore Py3 files
ignore=get_references_web.py,get_references_web_single_group.py
[pylint.REPORTS]
# Set the output format.
# output-format=sorted-text
# Put messages in a separate file for each module / package specified on the
# command line instead of printing them on stdout. Reports (if any) will be
# written in a file name "pylint_global.[txt|html]".
#files-output=no
# Tells whether to display a full report or only the messages.
reports=no
# Disable the report(s) with the given id(s).
#disable-report=R0001,R0002,R0003,R0004,R0101,R0102,R0201,R0202,R0220,R0401,R0402,R0701,R0801,R0901,R0902,R0903,R0904,R0911,R0912,R0913,R0914,R0915,R0921,R0922,R0923
# Error message template (continued on second line)
msg-template={msg_id}:{line:3} {obj}: {msg} [{symbol}]
[pylint.'MESSAGES CONTROL']
# List of checkers and warnings to enable.
enable=indexing-exception,old-raise-syntax


[pylint.BASIC]
# Required attributes for module, separated by a comma
#required-attributes=
# Regular expression which should only match the name
# of functions or classes which do not require a docstring.
no-docstring-rgx=(__.*__|main)
# Min length in lines of a function that requires a docstring.
docstring-min-length=10
# Regular expression which should only match correct module names. The
# leading underscore is sanctioned for private modules by Google's style
# guide.
#
# There are exceptions to the basic rule (_?[a-z][a-z0-9_]*) to cover
# requirements of Python's module system.
module-rgx=^(_?[a-z][a-z0-9_]*)|__init__$
# Regular expression which should only match correct module level names
const-rgx=^(_?[A-Z][A-Z0-9_]*|__[a-z0-9_]+__|_?[a-z][a-z0-9_]*)$
# Regular expression which should only match correct class attribute
class-attribute-rgx=^(_?[A-Z][A-Z0-9_]*|__[a-z0-9_]+__|_?[a-z][a-z0-9_]*)$
# Regular expression which should only match correct class names
class-rgx=^_?[A-Z][a-zA-Z0-9]*$
# Regular expression which should only match correct function names.
# 'camel_case' and 'snake_case' group names are used for consistency of naming
# styles across functions and methods.
function-rgx=^(?:(?P<exempt>setUp|tearDown|setUpModule|tearDownModule)|(?P<camel_case>_?[A-Z][a-zA-Z0-9]*)|(?P<snake_case>_?[a-z][a-z0-9_]*))$
# Regular expression which should only match correct method names.
# 'camel_case' and 'snake_case' group names are used for consistency of naming
# styles across functions and methods. 'exempt' indicates a name which is
# consistent with all naming styles.
method-rgx=(?x)
  ^(?:(?P<exempt>_[a-z0-9_]+__|runTest|setUp|tearDown|setUpTestCase
         |tearDownTestCase|setupSelf|tearDownClass|_testDatasetSize|setUpClass
         |(test|assert)_*[A-Z0-9][a-zA-Z0-9_]*|next)
     |(?P<camel_case>_{0,2}[A-Z][a-zA-Z0-9_]*)
     |(?P<snake_case>_{0,2}[a-z][a-z0-9_]*))$
# Regular expression which should only match correct instance attribute names
attr-rgx=^_{0,2}[a-z][a-z0-9_]*$
# Regular expression which should only match correct argument names
argument-rgx=^[a-z][a-z0-9_]*$
# Regular expression which should only match correct variable names
variable-rgx=^[a-z][a-z0-9_]*$
# Regular expression which should only match correct list comprehension /
# generator expression variable names
inlinevar-rgx=^[a-z][a-z0-9_]*$
# Good variable names which should always be accepted, separated by a comma
good-names=main,_
# Bad variable names which should always be refused, separated by a comma
bad-names=
# List of builtins function names that should not be used, separated by a comma
#bad-functions=input,apply,reduce
# List of decorators that define properties, such as abc.abstractproperty.
property-classes=abc.abstractproperty
[pylint.TYPECHECK]
# Tells whether missing members accessed in mixin class should be ignored. A
# mixin class is detected if its name ends with "mixin" (case insensitive).
ignore-mixin-members=yes
# List of decorators that create context managers from functions, such as
# contextlib.contextmanager.
contextmanager-decorators=contextlib.contextmanager,contextlib2.contextmanager
[pylint.VARIABLES]
# Tells whether we should check for unused import in __init__ files.
init-import=no
# A regular expression matching names used for dummy variables (i.e. not used).
dummy-variables-rgx=^\*{0,2}(_$|unused_|dummy_)
# List of additional names supposed to be defined in builtins. Remember that
# you should avoid to define new builtins when possible.
additional-builtins=
[pylint.CLASSES]
# List of method names used to declare (i.e. assign) instance attributes.
defining-attr-methods=__init__,__new__,setUp
# "class_" is also a valid for the first argument to a class method.
valid-classmethod-first-arg=cls,class_
[pylint.EXCEPTIONS]
overgeneral-exceptions=StandardError,Exception,BaseException
[pylint.IMPORTS]
# Deprecated modules which should not be used, separated by a comma
deprecated-modules=regsub,TERMIOS,Bastion,rexec,sets
[pylint.FORMAT]
# List of checkers and warnings to disable.
disable=abstract-method,access-member-before-definition,arguments-differ,assignment-from-no-return,attribute-defined-outside-init,bad-mcs-classmethod-argument,bad-option-value,c-extension-no-member,consider-merging-isinstance,consider-using-dict-comprehension,consider-using-enumerate,consider-using-in,consider-using-set-comprehension,consider-using-ternary,deprecated-method,design,file-ignored,fixme,global-statement,import-error,inconsistent-return-statements,invalid-unary-operand-type,len-as-condition,locally-disabled,locally-enabled,misplaced-comparison-constant,missing-docstring,multiple-imports,no-else-return,no-member,no-name-in-module,no-self-use,no-value-for-parameter,not-an-iterable,not-context-manager,pointless-except,protected-access,redefined-argument-from-local,signature-differs,similarities,simplifiable-if-expression,star-args,super-init-not-called,suppressed-message,too-many-function-args,trailing-comma-tuple,trailing-newlines,ungrouped-imports,unnecessary-pass,unsubscriptable-object,unused-argument,useless-object-inheritance,useless-return,useless-suppression,wrong-import-order,wrong-import-position,unneeded-not,unexpected-keyword-arg,redundant-keyword-arg,unspecified-encoding,logging-fstring-interpolation,consider-using-f-string

# Maximum number of characters on a single line.
max-line-length=80
# Regexp for a line that is allowed to be longer than the limit.
# This "ignore" regex is today composed of several independent parts:
# (1) Long import lines
# (2) URLs in comments or pydocs. Detecting URLs by regex is a hard problem and
#     no amount of tweaking will make a perfect regex AFAICT. This one is a good
#     compromise.
# (3) Constant string literals at the start of files don't need to be broken
#     across lines. Allowing long paths and urls to be on a single
#     line. Also requires that the string not be a triplequoted string.
ignore-long-lines=(?x)
  (^\s*(import|from)\s
   |^\s*(\#\ )?<?(https?|ftp):\/\/[^\s\/$.?#].[^\s]*>?$
   |^[a-zA-Z_][a-zA-Z0-9_]*\s*=\s*("[^"]\S+"|'[^']\S+')
   )
# Maximum number of lines in a module
max-module-lines=99999
# String used as indentation unit. We differ from PEP8's normal 4 spaces.
indent-string='  '
# Do not warn about multiple statements on a single line for constructs like
#   if test: stmt
single-line-if-stmt=y
[pylint.LOGGING]
# Add logging modules.
logging-modules=logging,absl.logging
[pylint.MISCELLANEOUS]
# Maximum line length for lambdas
#short-func-length=1
# List of module members that should be marked as deprecated.
# All of the string functions are listed in 4.1.4 Deprecated string functions
# in the Python 2.4 docs.
#deprecated-members=string.atof,string.atoi,string.atol,string.capitalize,string.expandtabs,string.find,string.rfind,string.index,string.rindex,string.count,string.lower,string.split,string.rsplit,string.splitfields,string.join,string.joinfields,string.lstrip,string.rstrip,string.strip,string.swapcase,string.translate,string.upper,string.ljust,string.rjust,string.center,string.zfill,string.replace,sys.exitfunc,sys.maxint
# List of exceptions that do not need to be mentioned in the Raises section of
# a docstring.
#ignore-exceptions=AssertionError,NotImplementedError,StopIteration,TypeError
# Number of spaces of indent required when the last token on the preceding line
# is an open (, [, or {.
indent-after-paren=4<|MERGE_RESOLUTION|>--- conflicted
+++ resolved
@@ -91,17 +91,11 @@
   scikit-learn==1.0.1
   clu==0.0.7
 
-librispeech =
-<<<<<<< HEAD
+librispeech_conformer_jax
   sentencepiece
   tensorflow-text
   optax==0.1.3
   clu==0.0.7
-
-=======
-  levenshtein==0.20.0
-  librosa==0.9.2
->>>>>>> 39e1a6f9
 
 wmt =
   sentencepiece==0.1.97
