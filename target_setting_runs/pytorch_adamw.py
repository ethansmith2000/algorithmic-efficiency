--- conflicted
+++ resolved
@@ -35,10 +35,6 @@
   }
 
   optimizer_state['scheduler'] = cosine_warmup.pytorch_cosine_warmup(
-<<<<<<< HEAD
       workload.step_hint, hyperparameters, optimizer_state['optimizer'])
-=======
-      hyperparameters, optimizer_state['optimizer'])
->>>>>>> dc86bbb7
 
   return optimizer_state