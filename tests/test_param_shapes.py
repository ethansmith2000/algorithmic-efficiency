--- conflicted
+++ resolved
@@ -55,7 +55,6 @@
       jax_workload.param_shapes.unfreeze())
   pytorch_param_shapes = jax.tree_util.tree_leaves(
       pytorch_workload.param_shapes)
-<<<<<<< HEAD
   if workload == 'wmt':
     # The PyTorch transformer for WMT is implemented with fused linear layers
     # for the projection of QKV inside of the MultiheadAttention module.
@@ -63,12 +62,9 @@
     # less for the encoder-decoder attention layer -> 5 weight matrices less.
     # We have 6 encoder/decoder layers, hence 30 weight matrices less in total.
     assert len(jax_param_shapes) == len(pytorch_param_shapes) + 30
-=======
-  if workload == 'criteo1tb':
-    # The PyTorch implementation divides the embedding matrix
-    # into 3 chunks.
+  elif workload == 'criteo1tb':
+    # The PyTorch implementation divides the embedding matrix into 3 chunks.
     assert len(jax_param_shapes) == len(pytorch_param_shapes) - 3
->>>>>>> 4c38ffb4
   else:
     assert len(jax_param_shapes) == len(pytorch_param_shapes)
   # Check if total number of params deduced from shapes match.
@@ -76,12 +72,8 @@
   num_pytorch_params = 0
   for jax_shape, pytorch_shape in zip_longest(jax_param_shapes,
                                               pytorch_param_shapes):
-<<<<<<< HEAD
-    num_jax_params += np.prod(jax_shape.shape_tuple)
-=======
     if jax_shape is not None:
       num_jax_params += np.prod(jax_shape.shape_tuple)
->>>>>>> 4c38ffb4
     if pytorch_shape is not None:
       num_pytorch_params += np.prod(pytorch_shape.shape_tuple)
   assert num_jax_params == num_pytorch_params
