"""WMT workload implemented in Jax."""
import collections
import functools
from typing import Tuple

from absl import logging
from flax import linen as nn
from flax.training import common_utils
import jax
import jax.numpy as jnp
import numpy as np
import tensorflow as tf

from algorithmic_efficiency import spec
from algorithmic_efficiency.workloads.wmt.wmt_jax import bleu
from algorithmic_efficiency.workloads.wmt.wmt_jax import decode
from algorithmic_efficiency.workloads.wmt.wmt_jax import input_pipeline
from algorithmic_efficiency.workloads.wmt.wmt_jax import models

VOCAB_PATH = "./wmt_256/sentencepiece_model"
WORKDIR = "./wmt_256"


class WMTWorkload(spec.Workload):
  """A WMT workload."""

  def __init__(self):
    self._eval_ds = None
    self._train_ds = None
    self._predict_ds = None
    self._encoder = None
    self._vocab_size = 32000
    self._per_device_batch_size = None
    self._train_config = None
    self._eval_config = None
    self._predict_config = None
    self._p_eval_step = None
    self._p_init_cache = None
    self._p_pred_step = None

  def compute_weighted_cross_entropy(self,
                                     logits,
                                     targets,
                                     weights=None,
                                     label_smoothing=0.0):
    """Compute weighted cross entropy and entropy for log probs and targets.

    Args:
     logits: [batch, length, num_classes] float array.
     targets: categorical targets [batch, length] int array.
     weights: None or array of shape [batch, length].
     label_smoothing: label smoothing constant, used to determine the on and off
       values.

    Returns:
      Tuple of loss for every example and batch normalizing factor.
    """
    if logits.ndim != targets.ndim + 1:
      raise ValueError(
          f"Incorrect shapes. Got shape {str(logits.shape)} logits "
          f"and {str(targets.shape)} targets")
    vocab_size = logits.shape[-1]
    confidence = 1.0 - label_smoothing
    low_confidence = (1.0 - confidence) / (vocab_size - 1)
    normalizing_constant = -(
        confidence * jnp.log(confidence) +
        (vocab_size - 1) * low_confidence * jnp.log(low_confidence + 1e-20))
    soft_targets = common_utils.onehot(
        targets, vocab_size, on_value=confidence, off_value=low_confidence)

    loss = -jnp.sum(soft_targets * nn.log_softmax(logits), axis=-1)
    loss = loss - normalizing_constant

    normalizing_factor = np.prod(targets.shape)
    if weights is not None:
      loss = loss * weights
      normalizing_factor = weights.sum()

    return loss, normalizing_factor

  def compute_weighted_accuracy(self, logits, targets, weights=None):
    """Compute weighted accuracy for log probs and targets.

    Args:
     logits: [batch, length, num_classes] float array.
     targets: categorical targets [batch, length] int array.
     weights: None or array of shape [batch, length]

    Returns:
      Tuple of scalar loss and batch normalizing factor.
    """
    if logits.ndim != targets.ndim + 1:
      raise ValueError(f"Incorrect shapes. Got shape {str(logits.shape)} logits"
                       f" and {str(targets.shape)} targets")
    loss = jnp.equal(jnp.argmax(logits, axis=-1), targets)
    normalizing_factor = np.prod(logits.shape[:-1])
    if weights is not None:
      loss = loss * weights
      normalizing_factor = weights.sum()

    return loss.sum(), normalizing_factor

  def compute_metrics(self, logits, labels, weights):
    """Compute summary metrics."""
    loss, weight_sum = self.compute_weighted_cross_entropy(
        logits, labels, weights, 0.0)
    acc, _ = self.compute_weighted_accuracy(logits, labels, weights)
    metrics = {
        "loss": loss.sum(),
        "accuracy": acc,
        "denominator": weight_sum,
    }
    metrics = jax.lax.psum(metrics, axis_name="batch")
    return metrics

  # Primary eval / decode step functions.
  # ----------------------------------------------------------------------------

  def eval_step(self, params, batch, config):
    """Calculate evaluation metrics on a batch."""
    inputs, targets = batch["inputs"], batch["targets"]
    weights = jnp.where(targets > 0, 1.0, 0.0)
    logits = models.Transformer(config).apply({"params": params},
                                              inputs,
                                              targets)

    return self.compute_metrics(logits, targets, weights)

  def initialize_cache(self, inputs, max_decode_len, config):
    """Initialize a cache for a given input shape and max decode length."""
    target_shape = (inputs.shape[0], max_decode_len) + inputs.shape[2:]
    initial_variables = models.Transformer(config).init(
        jax.random.PRNGKey(0),
        jnp.ones(inputs.shape, jnp.float32),
        jnp.ones(target_shape, jnp.float32))
    return initial_variables["cache"]

  def predict_step(self,
                   inputs,
                   params,
                   cache,
                   eos_id,
                   max_decode_len,
                   config,
                   beam_size=4):
    """Predict translation with fast decoding beam search on a batch."""
    # Prepare transformer fast-decoder call for beam search: for beam search, we
    # need to set up our decoder model to handle a batch size equal to
    # batch_size * beam_size, where each batch item"s data is expanded in-place
    # rather than tiled.
    # i.e. if we denote each batch element subtensor as el[n]:
    # [el0, el1, el2] --> beamsize=2 --> [el0,el0,el1,el1,el2,el2]
    encoded_inputs = decode.flat_batch_beam_expand(
        models.Transformer(config).apply({"params": params},
                                         inputs,
                                         method=models.Transformer.encode),
        beam_size)
    raw_inputs = decode.flat_batch_beam_expand(inputs, beam_size)

    def tokens_ids_to_logits(flat_ids, flat_cache):
      """Token slice to logits from decoder model."""
      # --> [batch * beam, 1, vocab]
      flat_logits, new_vars = models.Transformer(config).apply(
          {
              "params": params,
              "cache": flat_cache
          },
          encoded_inputs,
          raw_inputs,  # only needed for input padding mask
          flat_ids,
          mutable=["cache"],
          method=models.Transformer.decode)
      new_flat_cache = new_vars["cache"]
      # Remove singleton sequence-length dimension:
      # [batch * beam, 1, vocab] --> [batch * beam, vocab]
      flat_logits = flat_logits.squeeze(axis=1)
      return flat_logits, new_flat_cache

    # Using the above-defined single-step decoder function, run a
    # beam search over possible sequences given input encoding.
    beam_seqs, _ = decode.beam_search(
        inputs,
        cache,
        tokens_ids_to_logits,
        beam_size=beam_size,
        alpha=0.6,
        eos_id=eos_id,
        max_decode_len=max_decode_len)

    # Beam search returns [n_batch, n_beam, n_length + 1] with beam dimension
    # sorted in increasing order of log-probability.
    # Return the highest scoring beam sequence, drop first dummy 0 token.
    return beam_seqs[:, -1, 1:]

  # Utils for prediction and BLEU calculation
  # ----------------------------------------------------------------------------

  def pad_examples(self, x, desired_batch_size):
    """Expand batch to desired size by repeating last slice."""
    batch_pad = desired_batch_size - x.shape[0]
    return np.concatenate([x, np.tile(x[-1], (batch_pad, 1))], axis=0)

  def per_host_sum_pmap(self, in_tree):
    """Execute psum on in_tree"s leaves over one device per host."""
    host2devices = collections.defaultdict(list)
    for d in jax.devices():
      host2devices[d.host_id].append(d)
    devices = [host2devices[k][0] for k in host2devices]
    host_psum = jax.pmap(lambda x: jax.lax.psum(x, "i"), "i", devices=devices)

    def pre_pmap(xs):
      return jax.tree_map(lambda x: jnp.broadcast_to(x, (1,) + x.shape), xs)

    def post_pmap(xs):
      return jax.tree_map(lambda x: x[0], xs)

    return post_pmap(host_psum(pre_pmap(in_tree)))

  def tohost(self, x):
    """Collect batches from all devices to host and flatten batch dimensions."""
    n_device, n_batch, *remaining_dims = x.shape
    return np.array(x).reshape((n_device * n_batch,) + tuple(remaining_dims))

  def evaluate(self,
               p_eval_step,
               target,
               eval_ds: tf.data.Dataset,
               num_eval_steps: int):
    """Evaluate the target an return a dictionary with the metrics."""
    logging.info("Gathering evaluation metrics.")
    eval_metrics = []
    eval_iter = iter(eval_ds)  # pytype: disable=wrong-arg-types
    for _, eval_batch in zip(range(num_eval_steps), eval_iter):
      eval_batch = jax.tree_map(lambda x: x._numpy(), eval_batch)  # pylint: disable=protected-access
      eval_batch = common_utils.shard(eval_batch)
      metrics = p_eval_step(target, eval_batch)
      eval_metrics.append(metrics)
    eval_metrics = common_utils.get_metrics(eval_metrics)
    eval_metrics_sums = jax.tree_map(jnp.sum, eval_metrics)
    eval_denominator = eval_metrics_sums.pop("denominator")
    eval_summary = jax.tree_map(
        lambda x: x / eval_denominator,  # pylint: disable=cell-var-from-loop
        eval_metrics_sums)
    return eval_summary

  def translate_and_calculate_bleu(self,
                                   p_pred_step,
                                   p_init_cache,
                                   target,
                                   predict_ds: tf.data.Dataset,
                                   decode_tokens,
                                   max_predict_length: int):
    """Translates the `predict_ds` and calculates the BLEU score."""
    n_devices = jax.local_device_count()
    logging.info("Translating evaluation dataset.")
    sources, references, predictions = [], [], []
    for pred_batch in predict_ds:
      pred_batch = jax.tree_map(lambda x: x._numpy(), pred_batch)  # pylint: disable=protected-access
      # Handle final odd-sized batch by padding instead of dropping it.
      cur_pred_batch_size = pred_batch["inputs"].shape[0]
      if cur_pred_batch_size % n_devices:
        padded_size = int(np.ceil(cur_pred_batch_size / n_devices) * n_devices)
        pred_batch = jax.tree_map(
            lambda x: self.pad_examples(x, padded_size),  # pylint: disable=cell-var-from-loop
            pred_batch)
      pred_batch = common_utils.shard(pred_batch)
      cache = p_init_cache(pred_batch["inputs"])
      predicted = p_pred_step(pred_batch["inputs"],
                              target,
                              cache,
                              decode.EOS_ID,
                              max_predict_length)
      predicted = self.tohost(predicted)
      inputs = self.tohost(pred_batch["inputs"])
      targets = self.tohost(pred_batch["targets"])
      # Iterate through non-padding examples of batch.
      for i, s in enumerate(predicted[:cur_pred_batch_size]):
        sources.append(decode_tokens(inputs[i]))
        references.append(decode_tokens(targets[i]))
        predictions.append(decode_tokens(s))
    logging.info("Translation: %d predictions %d references %d sources.",
                 len(predictions),
                 len(references),
                 len(sources))

    # Calculate BLEU score for translated eval corpus against reference.
    bleu_matches = bleu.bleu_partial(references, predictions)
    all_bleu_matches = self.per_host_sum_pmap(bleu_matches)
    bleu_score = bleu.complete_bleu(*all_bleu_matches)

    # Save translation samples for tensorboard.
    exemplars = ""
    for n in np.random.choice(np.arange(len(predictions)), 8):
      exemplars += f"{sources[n]}\n\n{references[n]}\n\n{predictions[n]}\n\n"
    return exemplars, bleu_score

  def has_reached_goal(self, eval_result: float) -> bool:
    return eval_result["bleu"] > self.target_value

  def build_input_queue(self,
                        data_rng: jax.random.PRNGKey,
                        split: str,
                        data_dir: str,
                        batch_size: int):
    tf.io.gfile.makedirs(WORKDIR)
    self._per_device_batch_size = batch_size
    self._train_ds, self._eval_ds, self._predict_ds, self._encoder \
      = input_pipeline.get_wmt_datasets(
        vocab_size=self._vocab_size,
        batch_size=jax.local_device_count() * batch_size,
        reverse_translation=True,
        vocab_path=VOCAB_PATH)
    self._vocab_size = int(self._encoder.vocab_size())
    return iter(self._train_ds)

  @property
  def param_shapes(self):
    init_params, _ = self.init_model_fn(jax.random.PRNGKey(0))
    return jax.tree_map(lambda x: spec.ShapeTuple(x.shape), init_params)

  @property
  def target_value(self):
    return 25

  @property
  def loss_type(self):
    return spec.LossType.SOFTMAX_CROSS_ENTROPY

  @property
  def num_train_examples(self):
    return 5906184

  @property
  def num_eval_examples(self):
    return 3004

  @property
  def train_mean(self):
    return 0.0

  @property
  def train_stddev(self):
    return 1.0

  @property
  def model_params_types(self):
    """
    TODO: return type tuples from model as a tree
    """
    raise NotImplementedError

  @property
  def max_allowed_runtime_sec(self):
    return 80000

  @property
  def eval_period_time_sec(self):
    return 800

  def _decode_tokens(self, toks):
    valid_toks = toks[:np.argmax(toks == decode.EOS_ID) + 1].astype(np.int32)
    return self._encoder.detokenize(valid_toks).numpy().decode("utf-8")

  # Return whether or not a key in spec.ParameterContainer is the output layer
  # parameters.
  def is_output_params(self, param_key: spec.ParameterKey) -> bool:
    pass

  def preprocess_for_train(self,
                           selected_raw_input_batch: spec.Tensor,
                           selected_label_batch: spec.Tensor,
                           train_mean: spec.Tensor,
                           train_stddev: spec.Tensor,
                           rng: spec.RandomState) -> spec.Tensor:
    del train_mean
    del train_stddev
    del rng
    return selected_raw_input_batch, selected_label_batch

  def preprocess_for_eval(self,
                          raw_input_batch: spec.Tensor,
                          train_mean: spec.Tensor,
                          train_stddev: spec.Tensor) -> spec.Tensor:
    del train_mean
    del train_stddev
    return raw_input_batch

  def init_model_fn(self, rng: spec.RandomState) -> spec.ModelInitState:
    self._train_config = models.TransformerConfig(
        vocab_size=self._vocab_size, output_vocab_size=self._vocab_size)
    self._eval_config = models.TransformerConfig(
        vocab_size=self._vocab_size,
        output_vocab_size=self._vocab_size,
        deterministic=True)
    self._predict_config = models.TransformerConfig(
        vocab_size=self._vocab_size,
        output_vocab_size=self._vocab_size,
        deterministic=True,
        decode=True)
    self._p_eval_step = jax.pmap(
        functools.partial(self.eval_step, config=self._eval_config),
        axis_name="batch")
    self._p_init_cache = jax.pmap(
        functools.partial(
            self.initialize_cache,
            max_decode_len=256,
            config=self._predict_config),
        axis_name="batch")
    self._p_pred_step = jax.pmap(
        functools.partial(
            self.predict_step, config=self._predict_config, beam_size=4),
        axis_name="batch",
        static_broadcasted_argnums=(3, 4))  # eos token, max_length are constant

    rng, init_rng = jax.random.split(rng)
    input_shape = (self._per_device_batch_size, 256)
    target_shape = (self._per_device_batch_size, 256)

    initial_variables = jax.jit(models.Transformer(self._eval_config).init)(
        init_rng,
        jnp.ones(input_shape, jnp.float32),
        jnp.ones(target_shape, jnp.float32))

    initial_params = initial_variables["params"]

    return initial_params, None

  def model_fn(
<<<<<<< HEAD
      self,
      params: spec.ParameterContainer,
      augmented_and_preprocessed_input_batch: spec.Tensor,
      model_state: spec.ModelAuxiliaryState,
      mode: spec.ForwardPassMode,
=======
      self, params: spec.ParameterContainer, input_batch: spec.Tensor,
      model_state: spec.ModelAuxiliaryState, mode: spec.ForwardPassMode,
>>>>>>> 44d1b09b
      rng: spec.RandomState,
      update_batch_norm: bool) -> Tuple[spec.Tensor, spec.ModelAuxiliaryState]:
    del model_state
    del rng
    del update_batch_norm

    if mode == spec.ForwardPassMode.TRAIN:
      model_config = self._train_config
    else:
      model_config = self._eval_config
    inputs, targets = input_batch["inputs"], input_batch["targets"]
    logits_batch = models.Transformer(model_config).apply({"params": params},
                                                          inputs,
                                                          targets)

    return logits_batch, None

  def loss_fn(
      self,
      label_batch: spec.Tensor,  # Dense (not one-hot) labels.
      logits_batch: spec.Tensor,
      mask_batch: Optional[spec.Tensor]) -> spec.Tensor:
    del mask_batch
    weights = jnp.where(label_batch > 0, 1.0, 0.0)
    loss, _ = self.compute_weighted_cross_entropy(logits_batch, label_batch,
                                                  weights)

    return loss

  def output_activation_fn(self,
                           logits_batch: spec.Tensor,
                           loss_type: spec.LossType) -> spec.Tensor:
    """Return the final activations of the model."""
    pass

  def eval_model(self,
                 params: spec.ParameterContainer,
                 model_state: spec.ModelAuxiliaryState,
                 rng: spec.RandomState,
                 data_dir: str):
    """Run a full evaluation of the model."""
    del data_dir

    eval_results = self.evaluate(
        p_eval_step=self._p_eval_step,
        target=params,
        eval_ds=self._eval_ds,
        num_eval_steps=20)

    _, bleu_score = self.translate_and_calculate_bleu(
        p_pred_step=self._p_pred_step,
        p_init_cache=self._p_init_cache,
        target=params,
        predict_ds=self._predict_ds,
        decode_tokens=self._decode_tokens,
        max_predict_length=256)

    eval_results["bleu"] = bleu_score

    return eval_results<|MERGE_RESOLUTION|>--- conflicted
+++ resolved
@@ -426,16 +426,11 @@
     return initial_params, None
 
   def model_fn(
-<<<<<<< HEAD
       self,
       params: spec.ParameterContainer,
       augmented_and_preprocessed_input_batch: spec.Tensor,
       model_state: spec.ModelAuxiliaryState,
       mode: spec.ForwardPassMode,
-=======
-      self, params: spec.ParameterContainer, input_batch: spec.Tensor,
-      model_state: spec.ModelAuxiliaryState, mode: spec.ForwardPassMode,
->>>>>>> 44d1b09b
       rng: spec.RandomState,
       update_batch_norm: bool) -> Tuple[spec.Tensor, spec.ModelAuxiliaryState]:
     del model_state
