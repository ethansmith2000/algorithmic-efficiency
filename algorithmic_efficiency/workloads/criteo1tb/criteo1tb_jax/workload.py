--- conflicted
+++ resolved
@@ -1,10 +1,9 @@
 import functools
-from typing import Dict, Tuple
+from typing import Dict, Optional, Tuple
 
 from flax import jax_utils
 import jax
 import jax.numpy as jnp
-import optax
 
 from algorithmic_efficiency import param_utils
 from algorithmic_efficiency import spec
@@ -14,147 +13,9 @@
     BaseCriteo1TbDlrmSmallWorkload
 
 
-<<<<<<< HEAD
-
-class Criteo1TbDlrmSmallWorkload(spec.Workload):
-  """Criteo1TB DLRM-Small Jax workload."""
-
-  def __init__(self):
-    self._eval_iters = {}
-    self._param_shapes = None
-    self._param_types = None
-    self._flax_module = dlrm_small_model.DlrmSmall(
-        vocab_sizes=_VOCAB_SIZES,
-        total_vocab_sizes=sum(_VOCAB_SIZES),
-        num_dense_features=_NUM_DENSE_FEATURES)
-
-  def has_reached_goal(self, eval_result: float) -> bool:
-    return eval_result['validation/loss'] < self.target_value
-
-  @property
-  def target_value(self):
-    return 0.12
-
-  @property
-  def loss_type(self):
-    return spec.LossType.SIGMOID_CROSS_ENTROPY
-
-  @property
-  def num_train_examples(self):
-    return 4_195_197_692
-
-  @property
-  def num_eval_train_examples(self):
-    return 100_000
-
-  @property
-  def num_validation_examples(self):
-    return 131072 * 8  # TODO(znado): finalize the validation split size.
-
-  @property
-  def num_test_examples(self):
-    return None
-
-  @property
-  def train_mean(self):
-    return 0.0
-
-  @property
-  def train_stddev(self):
-    return 1.0
-
-  @property
-  def max_allowed_runtime_sec(self):
-    return 6 * 60 * 60
-
-  @property
-  def eval_period_time_sec(self):
-    return 20 * 60
-
-  def build_input_queue(self,
-                        data_rng: jax.random.PRNGKey,
-                        split: str,
-                        data_dir: str,
-                        global_batch_size: int,
-                        num_batches: Optional[int] = None,
-                        repeat_final_dataset: bool = False):
-    del data_rng
-    ds = input_pipeline.get_criteo1tb_dataset(
-        split=split,
-        data_dir=data_dir,
-        is_training=(split == 'train'),
-        global_batch_size=global_batch_size,
-        num_dense_features=_NUM_DENSE_FEATURES,
-        vocab_sizes=_VOCAB_SIZES,
-        num_batches=num_batches,
-        repeat_final_dataset=repeat_final_dataset)
-    for batch in iter(ds):
-      batch = jax.tree_map(lambda x: x._numpy(), batch)  # pylint: disable=protected-access
-      yield batch
-
-  @functools.partial(
-      jax.pmap, axis_name='batch', static_broadcasted_argnums=(0,))
-  def eval_step_pmapped(self, params, batch):
-    """Calculate evaluation metrics on a batch."""
-    inputs = batch['inputs']
-    targets = batch['targets']
-    weights = batch['weights']
-    logits = self._flax_module.apply({'params': params}, inputs, targets)
-    per_example_losses = metrics.per_example_sigmoid_binary_cross_entropy(
-        logits, targets)
-    return jax.lax.psum(per_example_losses), jax.lax.psum(weights)
-
-  def _eval_model_on_split(self,
-                           split: str,
-                           num_examples: int,
-                           global_batch_size: int,
-                           params: spec.ParameterContainer,
-                           model_state: spec.ModelAuxiliaryState,
-                           rng: spec.RandomState,
-                           data_dir: str,
-                           global_step: int = 0) -> Dict[str, float]:
-    """Run a full evaluation of the model."""
-    del model_state
-    num_batches = int(math.ceil(num_examples / global_batch_size))
-    if split not in self._eval_iters:
-      # These iterators will repeat indefinitely.
-      self._eval_iters[split] = self.build_input_queue(
-          rng,
-          split,
-          data_dir,
-          global_batch_size,
-          num_batches,
-          repeat_final_dataset=True)
-    total_loss_numerator = 0.
-    total_loss_denominator = 0.
-    for _ in range(num_batches):
-      eval_batch = next(self._eval_iters[split])
-      batch_loss_numerator, batch_loss_denominator = (
-          self.eval_step_pmapped(params, eval_batch).unreplicate())
-      total_loss_numerator += batch_loss_numerator
-      total_loss_denominator += batch_loss_denominator
-    mean_loss = total_loss_numerator / total_loss_denominator
-    return mean_loss.numpy()
-
-  # Return whether or not a key in spec.ParameterContainer is the output layer
-  # parameters.
-  def is_output_params(self, param_key: spec.ParameterKey) -> bool:
-    pass
-
-  @property
-  def param_shapes(self):
-    """The shapes of the parameters in the workload model."""
-    if self._param_shapes is None:
-      raise ValueError(
-          'This should not happen, workload.init_model_fn() should be called '
-          'before workload.param_shapes!')
-    return self._param_shapes
-
-=======
 class Criteo1TbDlrmSmallWorkload(BaseCriteo1TbDlrmSmallWorkload):
   """Criteo1TB DLRM-Small Jax workload."""
 
->>>>>>> b9a87353
   @property
   def model_params_types(self):
     if self._param_shapes is None:
@@ -165,22 +26,15 @@
       self._param_types = param_utils.jax_param_types(self._param_shapes)
     return self._param_types
 
-<<<<<<< HEAD
-  def output_activation_fn(self,
-                           logits_batch: spec.Tensor,
-                           loss_type: spec.LossType) -> spec.Tensor:
-    """Return the final activations of the model."""
-    pass
-
   def loss_fn(
       self,
       label_batch: spec.Tensor,  # Dense (not one-hot) labels.
       logits_batch: spec.Tensor,
       label_smoothing: float = 0.0,
       mask_batch: Optional[spec.Tensor] = None) -> spec.Tensor:
-    smoothed_targets = optax.smooth_labels(label_batch, label_smoothing)
+    del label_smoothing
     per_example_losses = metrics.per_example_sigmoid_binary_cross_entropy(
-        logits=logits_batch, targets=smoothed_targets)
+        logits=logits_batch, targets=label_batch)
     if mask_batch is not None:
       weighted_losses = per_example_losses * mask_batch
       normalization = mask_batch.sum()
@@ -189,8 +43,6 @@
     normalization = label_batch.shape[0]
     return jnp.sum(weighted_losses, axis=-1) / normalization
 
-=======
->>>>>>> b9a87353
   def init_model_fn(self, rng: spec.RandomState) -> spec.ModelInitState:
     self._model = models.DlrmSmall(
         vocab_sizes=self.vocab_sizes,
@@ -233,21 +85,10 @@
     logits_batch = self._model.apply({'params': params}, inputs, targets)
     return logits_batch, None
 
-  def _eval_metric(self, labels, logits):
-    per_example_losses = self.loss_fn(label_batch=labels, logits_batch=logits)
-    return metrics.EvalMetrics.single_from_model_output(
-        loss=per_example_losses, logits=logits, labels=labels)
-
   @functools.partial(
       jax.pmap,
       axis_name='batch',
       in_axes=(None, 0, 0, 0, None),
       static_broadcasted_argnums=(0,))
   def _eval_batch(self, params, batch, model_state, rng):
-    return super()._eval_batch(params, batch, model_state, rng)
-
-  def loss_fn(self, label_batch: spec.Tensor,
-              logits_batch: spec.Tensor) -> spec.Tensor:
-    per_example_losses = metrics.per_example_sigmoid_binary_cross_entropy(
-        logits=logits_batch, targets=label_batch)
-    return per_example_losses+    return super()._eval_batch(params, batch, model_state, rng)