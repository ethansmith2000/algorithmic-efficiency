"""MNIST workload implemented in PyTorch."""
from collections import OrderedDict
import contextlib
import itertools
from typing import Tuple

import torch
from torch import nn
import torch.nn.functional as F
import torch.utils.data as data_utils
from torchvision import transforms
from torchvision.datasets import MNIST

from algorithmic_efficiency import spec
from algorithmic_efficiency.workloads.mnist.workload import BaseMnistWorkload

DEVICE = torch.device('cuda:0' if torch.cuda.is_available() else 'cpu')


class _Model(nn.Module):

  def __init__(self):
    super().__init__()
    input_size = 28 * 28
    num_hidden = 128
    num_classes = 10
    self.net = nn.Sequential(
        OrderedDict([('layer1',
                      torch.nn.Linear(input_size, num_hidden, bias=True)),
                     ('layer1_sig', torch.nn.Sigmoid()),
                     ('layer2',
                      torch.nn.Linear(num_hidden, num_classes, bias=True)),
                     ('output', torch.nn.LogSoftmax(dim=1))]))

  def forward(self, x: spec.Tensor):
    x = x.view(x.size()[0], -1)
    return self.net(x)


class MnistWorkload(BaseMnistWorkload):

  def _build_dataset(self,
                     data_rng: spec.RandomState,
                     split: str,
                     data_dir: str,
                     batch_size: int):

    dataloader_split = 'train' if split == 'eval_train' else split
    transform = transforms.Compose([
        transforms.ToTensor(),
        transforms.Normalize((self.train_mean,), (self.train_stddev,))
    ])
    dataset = MNIST(
        data_dir, train=dataloader_split, download=True, transform=transform)
    if split != 'test':
      if split in ['train', 'validation']:
        train_dataset, validation_dataset = data_utils.random_split(
            dataset,
            [self.num_train_examples, self.num_validation_examples],
            generator=torch.Generator().manual_seed(int(data_rng[0])))
        if split == 'train':
          dataset = train_dataset
        elif split == 'validation':
          dataset = validation_dataset
      if split == 'eval_train':
        dataset, _ = data_utils.random_split(
            dataset,
            [self.num_eval_train_examples,
             60000 - self.num_eval_train_examples],
            generator=torch.Generator().manual_seed(int(data_rng[0])))
    # TODO: set seeds properly
    is_train = split == 'train'
    dataloader = torch.utils.data.DataLoader(
        dataset, batch_size=batch_size, shuffle=is_train, pin_memory=True)
    if is_train:
      dataloader = itertools.cycle(dataloader)

    return dataloader

  @property
<<<<<<< HEAD
  def param_shapes(self):
    """Return shape tuples from model as a tree."""
    model, _ = self.init_model_fn([0])
    param_shapes = {}
    for name, module in model.named_modules():
      if len(list(module.parameters(recurse=False))) > 0:
        param_shapes[name] = {}
        for param_name, param in module.named_parameters(recurse=False):
          param_shapes[name][param_name] = spec.ShapeTuple(param.shape)
    return param_shapes
=======
  def model_params_types(self):
    """The shapes of the parameters in the workload model."""
    if self._param_shapes is None:
      raise ValueError(
          'This should not happen, workload.init_model_fn() should be called '
          'before workload.model_params_types!')
    if self._param_types is None:
      self._param_types = {}
      for name in self._param_shapes.keys():
        if 'bias' in name:
          self._param_types[name] = spec.ParameterType.BIAS
        else:
          self._param_types[name] = spec.ParameterType.WEIGHT
    return self._param_types
>>>>>>> 202423d3

  # Return whether or not a key in spec.ParameterContainer is the output layer
  # parameters.
  def is_output_params(self, param_key: spec.ParameterKey) -> bool:
    pass

  def build_input_queue(self,
                        data_rng,
                        split: str,
                        data_dir: str,
                        global_batch_size: int):
    ds = self._build_dataset(data_rng, split, data_dir, global_batch_size)
    for images, labels in ds:
      yield (images.to(DEVICE), labels.to(DEVICE), None)

  def init_model_fn(self, rng: spec.RandomState) -> spec.ModelInitState:
    torch.random.manual_seed(rng[0])
    model = _Model()
    self._param_shapes = {
        k: spec.ShapeTuple(v.shape) for k, v in model.named_parameters()
    }
    if torch.cuda.device_count() > 1:
      model = torch.nn.DataParallel(model)
    model.to(DEVICE)
    return model, None

  @property
  def param_shapes(self):
    """The shapes of the parameters in the workload model."""
    if self._param_shapes is None:
      raise ValueError(
          'This should not happen, workload.init_model_fn() should be called '
          'before workload.param_shapes!')
    return self._param_shapes

  def model_fn(
      self,
      params: spec.ParameterContainer,
      augmented_and_preprocessed_input_batch: spec.Tensor,
      model_state: spec.ModelAuxiliaryState,
      mode: spec.ForwardPassMode,
      rng: spec.RandomState,
      update_batch_norm: bool) -> Tuple[spec.Tensor, spec.ModelAuxiliaryState]:
    del model_state
    del rng
    del update_batch_norm

    model = params

    if mode == spec.ForwardPassMode.EVAL:
      model.eval()

    contexts = {
        spec.ForwardPassMode.EVAL: torch.no_grad,
        spec.ForwardPassMode.TRAIN: contextlib.nullcontext
    }

    with contexts[mode]():
      logits_batch = model(augmented_and_preprocessed_input_batch)

    return logits_batch, None

  # TODO(znado): Implement.
  # Keep this separate from the loss function in order to support optimizers
  # that use the logits.
  def output_activation_fn(self,
                           logits_batch: spec.Tensor,
                           loss_type: spec.LossType) -> spec.Tensor:
    raise NotImplementedError

  # Does NOT apply regularization, which is left to the submitter to do in
  # `update_params`.
  def loss_fn(self, label_batch: spec.Tensor,
              logits_batch: spec.Tensor) -> spec.Tensor:  # differentiable

    return F.nll_loss(logits_batch, label_batch, reduction='none')

  def _eval_model(
      self,
      params: spec.ParameterContainer,
      images: spec.Tensor,
      labels: spec.Tensor,
      model_state: spec.ModelAuxiliaryState,
      rng: spec.RandomState) -> Tuple[spec.Tensor, spec.ModelAuxiliaryState]:
    """Return the mean accuracy and loss as a dict."""
    logits, _ = self.model_fn(
        params,
        images,
        model_state,
        spec.ForwardPassMode.EVAL,
        rng,
        update_batch_norm=False)
    _, predicted = torch.max(logits.data, 1)
    # Number of correct predictions.
    accuracy = (predicted == labels).sum().item()
    loss = self.loss_fn(labels, logits).sum().item()
    num_data = len(logits)
    return {'accuracy': accuracy, 'loss': loss, 'num_data': num_data}<|MERGE_RESOLUTION|>--- conflicted
+++ resolved
@@ -78,18 +78,6 @@
     return dataloader
 
   @property
-<<<<<<< HEAD
-  def param_shapes(self):
-    """Return shape tuples from model as a tree."""
-    model, _ = self.init_model_fn([0])
-    param_shapes = {}
-    for name, module in model.named_modules():
-      if len(list(module.parameters(recurse=False))) > 0:
-        param_shapes[name] = {}
-        for param_name, param in module.named_parameters(recurse=False):
-          param_shapes[name][param_name] = spec.ShapeTuple(param.shape)
-    return param_shapes
-=======
   def model_params_types(self):
     """The shapes of the parameters in the workload model."""
     if self._param_shapes is None:
@@ -104,7 +92,6 @@
         else:
           self._param_types[name] = spec.ParameterType.WEIGHT
     return self._param_types
->>>>>>> 202423d3
 
   # Return whether or not a key in spec.ParameterContainer is the output layer
   # parameters.
@@ -130,15 +117,6 @@
       model = torch.nn.DataParallel(model)
     model.to(DEVICE)
     return model, None
-
-  @property
-  def param_shapes(self):
-    """The shapes of the parameters in the workload model."""
-    if self._param_shapes is None:
-      raise ValueError(
-          'This should not happen, workload.init_model_fn() should be called '
-          'before workload.param_shapes!')
-    return self._param_shapes
 
   def model_fn(
       self,
